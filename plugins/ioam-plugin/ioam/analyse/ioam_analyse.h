--- conflicted
+++ resolved
@@ -58,11 +58,8 @@
   u32 max_delay;
 
   u32 mean_delay;
-<<<<<<< HEAD
 
   u32 reserve;
-=======
->>>>>>> 5aee6c8d
 } ioam_analyse_trace_record;
 
 typedef struct {
@@ -213,11 +210,7 @@
   ioam_trace_option_t *trace = (ioam_trace_option_t *)(opt);
   u16 size_of_traceopt_per_node;
   u16 size_of_all_traceopts;
-<<<<<<< HEAD
   u8 i, j, k, num_nodes, max_nodes;
-=======
-  u8 i, j, num_nodes, path_i;
->>>>>>> 5aee6c8d
   u8 *ptr;
   u32 nodeid;
   u16 ingress_if, egress_if;
@@ -229,14 +222,9 @@
   size_of_traceopt_per_node = fetch_trace_data_size(trace->ioam_trace_type);
   size_of_all_traceopts = trace->hdr.length - 2; /*ioam_trace_type,data_list_elts_left*/
 
-<<<<<<< HEAD
   ptr = (u8 *)trace->elts;
   max_nodes = (u8) (size_of_all_traceopts / size_of_traceopt_per_node);
   num_nodes = max_nodes - trace->data_list_elts_left;
-=======
-  ptr = (u8 *)(trace->elts) + (trace->data_list_elts_left * size_of_traceopt_per_node);
-  num_nodes = (u8) (size_of_all_traceopts / size_of_traceopt_per_node) - trace->data_list_elts_left;
->>>>>>> 5aee6c8d
 
   for(i = 0; i < IOAM_MAX_PATHS_PER_FLOW; i++)
     {
@@ -249,23 +237,14 @@
 
       path = trace_record->path;
 
-<<<<<<< HEAD
       for (j = max_nodes, k =0; k < num_nodes; j--, k++)
-=======
-      path_i = num_nodes - 1;
-      for (j = trace->data_list_elts_left; j < trace->data_list_elts_left + num_nodes; j++)
->>>>>>> 5aee6c8d
         {
           ptr = (u8 *) ((u8 *)trace->elts + (size_of_traceopt_per_node * (j - 1)));
 
           nodeid = clib_net_to_host_u32 (*((u32 *) ptr)) & 0x00ffffff;
           ptr += 4;
 
-<<<<<<< HEAD
           if (nodeid != path[k].node_id)
-=======
-          if (nodeid != path[path_i].node_id)
->>>>>>> 5aee6c8d
             break;
 
           if ((trace->ioam_trace_type == TRACE_TYPE_IF_TS_APP) ||
@@ -274,18 +253,12 @@
               ingress_if = clib_net_to_host_u16(*((u16 *) ptr));
               ptr += 2;
               egress_if  = clib_net_to_host_u16(*((u16 *) ptr));
-<<<<<<< HEAD
               if ((ingress_if != path[k].ingress_if) ||
                   (egress_if != path[k].egress_if))
-=======
-              if ((ingress_if != path[path_i].ingress_if) ||
-                  (egress_if != path[path_i].egress_if))
->>>>>>> 5aee6c8d
                 {
                   break;
                 }
             }
-	  path_i--;
         }
 
       if (k == num_nodes)
@@ -312,36 +285,20 @@
         }
     }
 
-<<<<<<< HEAD
   for (j = max_nodes, k =0; k < num_nodes; j--, k++)
-=======
-  path_i = num_nodes - 1;
-  for (j = trace->data_list_elts_left; j < trace->data_list_elts_left + num_nodes; j++)
->>>>>>> 5aee6c8d
     {
       ptr = (u8 *) ((u8*)trace->elts + (size_of_traceopt_per_node * (j - 1)));
 
-<<<<<<< HEAD
       path[k].node_id = clib_net_to_host_u32 (*((u32 *) ptr)) & 0x00ffffff;
-=======
-      path[path_i].node_id = clib_net_to_host_u32 (*((u32 *) ptr)) & 0x00ffffff;
->>>>>>> 5aee6c8d
       ptr += 4;
 
       if ((trace->ioam_trace_type == TRACE_TYPE_IF_TS_APP) ||
           (trace->ioam_trace_type == TRACE_TYPE_IF))
         {
-<<<<<<< HEAD
           path[k].ingress_if = clib_net_to_host_u16(*((u16 *) ptr));
           ptr += 2;
           path[k].egress_if  = clib_net_to_host_u16(*((u16 *) ptr));
-=======
-          path[path_i].ingress_if = clib_net_to_host_u16(*((u16 *) ptr));
-          ptr += 2;
-          path[path_i].egress_if  = clib_net_to_host_u16(*((u16 *) ptr));
->>>>>>> 5aee6c8d
         }
-      path_i--;
     }
 
   found_match:
@@ -351,24 +308,14 @@
   if (trace->ioam_trace_type & BIT_TIMESTAMP)
     {
       /* Calculate time delay */
-<<<<<<< HEAD
-      u32 delay = (u32) ip6_ioam_analyse_calc_delay(trace);
-=======
       i32 delay = ip6_ioam_analyse_calc_delay(trace,0);
->>>>>>> 5aee6c8d
       if (delay < trace_record->min_delay)
         trace_record->min_delay = delay;
      if (delay > trace_record->max_delay)
         trace_record->max_delay = delay;
 
-<<<<<<< HEAD
       u64 sum = (trace_record->mean_delay * data->seqno_data.rx_packets);
       trace_record->mean_delay = (u32) ((sum + delay) / (data->seqno_data.rx_packets + 1));
-=======
-      trace_record->mean_delay =
-	((trace_record->mean_delay * data->seqno_data.rx_packets) + delay) /
-             (data->seqno_data.rx_packets + 1);
->>>>>>> 5aee6c8d
     }
   return 0;
 }
