--- conflicted
+++ resolved
@@ -152,11 +152,7 @@
     # first, deal with all the other fields
     pack = '>' + ''.join([get_pack(f)[0] for f in t[:-1]])
 
-<<<<<<< HEAD
-   # named variable-length-array
-=======
     # named variable-length-array
->>>>>>> 30230dd7
     if len(t[-1]) == 4 and t[-1][2] == '0' and t[-1][3] == t[-2][1]:
         print(u"    vpp_api.write(pack('" + pack + "', base + "
               + id + ", 0, context, " + ', '.join(args[3:-2] + ["len(" + args[-1] + ")"])
@@ -168,10 +164,7 @@
               id + ", 0, context, " + ', '.join(args[3:-1]) + ") + "
               + args[-1] + ")")
 
-<<<<<<< HEAD
-=======
-
->>>>>>> 30230dd7
+
     # not a variable-length-array
     else:
         pack += get_pack(t[-1])[0]
