# Copyright (c) 2015 Cisco and/or its affiliates.
# Licensed under the Apache License, Version 2.0 (the "License");
# you may not use this file except in compliance with the License.
# You may obtain a copy of the License at:
#
#     http://www.apache.org/licenses/LICENSE-2.0
#
# Unless required by applicable law or agreed to in writing, software
# distributed under the License is distributed on an "AS IS" BASIS,
# WITHOUT WARRANTIES OR CONDITIONS OF ANY KIND, either express or implied.
# See the License for the specific language governing permissions and
# limitations under the License.

bin_PROGRAMS += bin/vpp

bin_vpp_SOURCES =				\
  vpp/vnet/main.c				\
  vpp/app/vpe_cli.c				\
  vpp/oam/oam.c					\
  vpp/stats/stats.c

bin_vpp_SOURCES +=				\
  vpp/api/api.c					\
  vpp/api/custom_dump.c				\
  vpp/api/json_format.c

if WITH_APICLI
  bin_vpp_SOURCES +=				\
  vpp/api/api_format.c				\
  vpp/api/api_main.c				\
  vpp/api/plugin.c				\
  vpp/api/plugin.h
endif

# comment out to disable stats upload to gmond

bin_vpp_CFLAGS = @APICLI@
bin_vpp_SOURCES +=				\
  vpp/api/gmon.c

nobase_include_HEADERS +=			\
  vpp/api/vpe_all_api_h.h			\
  vpp/api/vpe_msg_enum.h			\
  vpp/api/vpe.api.h

API_FILES += vpp/api/vpe.api

<<<<<<< HEAD
lib_LIBRARIES = libvppversion.a
libvppversion_a_SOURCES =	\
	vpp/app/version.c vpp/app/version.h

BUILT_SOURCES += vpp/app/version.h
=======
BUILT_SOURCES += .version
>>>>>>> 0f7d2ff5

vpp/app/version.o:	vpp/app/version.h

.PHONY:	.version

VPP_VERSION = $(shell $(srcdir)/scripts/version)

# update version.h only when version changes, to avoid
# unnecessary re-linking of vpp binary

.version:
	@if [ "$$(cat .version 2> /dev/null)" != "$(VPP_VERSION)" ] ; then		\
	  f="vpp/app/version.h" 							;\
	  echo "  VERSION  $$f ($(VPP_VERSION))"					;\
	  echo $(VPP_VERSION) > .version						;\
	  echo "#define VPP_BUILD_DATE \"$$(date)\"" > $$f 				;\
	  echo "#define VPP_BUILD_USER \"$$(whoami)\"" >> $$f 				;\
	  echo "#define VPP_BUILD_HOST \"$$(hostname)\"" >> $$f				;\
	  echo -n "#define VPP_BUILD_TOPDIR " >> $$f					;\
	  echo "\"$$(cd $(srcdir) && git rev-parse --show-toplevel)\"" >> $$f 		;\
	  echo "#define VPP_BUILD_VER \"$(VPP_VERSION)\"" >> $$f			;\
	fi

bin_vpp_LDADD = \
  libvlibmemory.la \
  libvlib.la \
  libvnet.la \
  libsvm.la \
  libsvmdb.la \
<<<<<<< HEAD
  libvnetplugin.la \
  -lrt

bin_vpp_LDFLAGS = $(DPDK_LD_FLAGS)
bin_vpp_LDADD += libvppversion.a libvppinfra.la -lm -lpthread -ldl $(DPDK_LD_ADD)
=======
  libvppinfra.la \
  -lrt -lm -lpthread -ldl
>>>>>>> 0f7d2ff5

bin_vpp_LDFLAGS = -Wl,--export-dynamic

if ENABLE_TESTS
noinst_PROGRAMS += bin/test_client

bin_test_client_SOURCES = \
  vpp/api/test_client.c

bin_test_client_LDADD = \
  libvlibmemoryclient.la \
  libsvm.la \
  libvppinfra.la \
  -lpthread -lm -lrt

noinst_PROGRAMS += bin/test_client bin/test_ha

bin_test_ha_SOURCES = \
  vpp/api/test_ha.c

bin_test_ha_LDADD = \
  libvlibmemoryclient.la \
  libvlibapi.la \
  libsvm.la \
  libvppinfra.la \
  -lpthread -lm -lrt
endif

noinst_PROGRAMS += bin/summary_stats_client

bin_summary_stats_client_SOURCES = \
  vpp/api/summary_stats_client.c

bin_summary_stats_client_LDADD = \
  libvlibmemoryclient.la \
  libsvm.la \
  libvppinfra.la \
  -lpthread -lm -lrt

bin_PROGRAMS += bin/vpp_get_metrics

bin_vpp_get_metrics_SOURCES = \
  vpp/api/vpp_get_metrics.c

bin_vpp_get_metrics_LDADD = \
  libsvmdb.la \
  libsvm.la \
  libvppinfra.la \
  -lpthread -lm -lrt

CLEANFILES += vpp/app/version.h

# vi:syntax=automake<|MERGE_RESOLUTION|>--- conflicted
+++ resolved
@@ -45,15 +45,11 @@
 
 API_FILES += vpp/api/vpe.api
 
-<<<<<<< HEAD
 lib_LIBRARIES = libvppversion.a
 libvppversion_a_SOURCES =	\
 	vpp/app/version.c vpp/app/version.h
 
 BUILT_SOURCES += vpp/app/version.h
-=======
-BUILT_SOURCES += .version
->>>>>>> 0f7d2ff5
 
 vpp/app/version.o:	vpp/app/version.h
 
@@ -83,16 +79,13 @@
   libvnet.la \
   libsvm.la \
   libsvmdb.la \
-<<<<<<< HEAD
   libvnetplugin.la \
+  libvppinfra.la \
+  -lrt -lm -lpthread -ldl
   -lrt
 
 bin_vpp_LDFLAGS = $(DPDK_LD_FLAGS)
-bin_vpp_LDADD += libvppversion.a libvppinfra.la -lm -lpthread -ldl $(DPDK_LD_ADD)
-=======
-  libvppinfra.la \
-  -lrt -lm -lpthread -ldl
->>>>>>> 0f7d2ff5
+bin_vpp_LDADD += libvppversion.a -lm -lpthread -ldl $(DPDK_LD_ADD)
 
 bin_vpp_LDFLAGS = -Wl,--export-dynamic
 
